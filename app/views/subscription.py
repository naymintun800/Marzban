import re
from datetime import datetime
from distutils.version import LooseVersion

from fastapi import Depends, Header, HTTPException, Path, Request, Response
from fastapi.responses import HTMLResponse

from app import app
from app.db import Session, crud, get_db
from app.models.user import UserResponse
from app.templates import render_template
from app.utils.jwt import get_subscription_payload
from app.subscription.share import encode_title, generate_subscription
from config import (
    SUB_PROFILE_TITLE,
    SUB_SUPPORT_URL,
    SUB_UPDATE_INTERVAL,
    SUBSCRIPTION_PAGE_TEMPLATE,
    XRAY_SUBSCRIPTION_PATH,
<<<<<<< HEAD
    USE_CUSTOM_JSON_DEFAULT
=======
    USE_CUSTOM_JSON_FOR_V2RAYN,
    USE_CUSTOM_JSON_FOR_V2RAYNG
>>>>>>> 9844a6e1
)


@app.get("/%s/{token}/" % XRAY_SUBSCRIPTION_PATH, tags=['Subscription'])
@app.get("/%s/{token}" % XRAY_SUBSCRIPTION_PATH, include_in_schema=False)
def user_subscription(token: str,
                      request: Request,
                      db: Session = Depends(get_db),
                      user_agent: str = Header(default="")):
    """
    Subscription link, V2ray and Clash supported
    """
    accept_header = request.headers.get("Accept", "")

    def get_subscription_user_info(user: UserResponse) -> dict:
        return {
            "upload": 0,
            "download": user.used_traffic,
            "total": user.data_limit,
            "expire": user.expire,
        }

    sub = get_subscription_payload(token)
    if not sub:
        return Response(status_code=204)

    dbuser = crud.get_user(db, sub['username'])
    if not dbuser or dbuser.created_at > sub['created_at']:
        return Response(status_code=204)

    if dbuser.sub_revoked_at and dbuser.sub_revoked_at > sub['created_at']:
        return Response(status_code=204)

    user: UserResponse = UserResponse.from_orm(dbuser)

    if "text/html" in accept_header:
        return HTMLResponse(
            render_template(
                SUBSCRIPTION_PAGE_TEMPLATE,
                {"user": user}
            )
        )

    response_headers = {
        "content-disposition": f'attachment; filename="{user.username}"',
        "profile-web-page-url": str(request.url),
        "support-url": SUB_SUPPORT_URL,
        "profile-title": encode_title(SUB_PROFILE_TITLE),
        "profile-update-interval": SUB_UPDATE_INTERVAL,
        "subscription-userinfo": "; ".join(
            f"{key}={val}"
            for key, val in get_subscription_user_info(user).items()
            if val is not None
        )
    }

    crud.update_user_sub(db, dbuser, user_agent)

    if re.match('^([Cc]lash-verge|[Cc]lash-?[Mm]eta)', user_agent):
        conf = generate_subscription(user=user, config_format="clash-meta", as_base64=False)
        return Response(content=conf, media_type="text/yaml", headers=response_headers)

    elif re.match('^([Cc]lash|[Ss]tash)', user_agent):
        conf = generate_subscription(user=user, config_format="clash", as_base64=False)
        return Response(content=conf, media_type="text/yaml", headers=response_headers)

    elif re.match('^(SFA|SFI|SFM|SFT|[Kk]aring|[Hh]iddify[Nn]ext)', user_agent):
        conf = generate_subscription(user=user, config_format="sing-box", as_base64=False)
        return Response(content=conf, media_type="application/json", headers=response_headers)

    elif re.match('^(SS|SSR|SSD|SSS|Outline|Shadowsocks|SSconf)', user_agent):
        conf = generate_subscription(user=user, config_format="outline", as_base64=False)
        return Response(content=conf, media_type="application/json", headers=response_headers)

    elif re.match('^v2rayN/(\d+\.\d+)', user_agent):
        version_str = re.match('^v2rayN/(\d+\.\d+)', user_agent).group(1)
        if LooseVersion(version_str) >= LooseVersion("6.40") and USE_CUSTOM_JSON_FOR_V2RAYN:
            conf = generate_subscription(user=user, config_format="v2ray-json", as_base64=False)
            return Response(content=conf, media_type="application/json", headers=response_headers)
        else:
            conf = generate_subscription(user=user, config_format="v2ray", as_base64=True)
            return Response(content=conf, media_type="text/plain", headers=response_headers)

    elif re.match('^v2rayNG/(\d+\.\d+\.\d+)', user_agent):
        version_str = re.match('^v2rayNG/(\d+\.\d+\.\d+)', user_agent).group(1)
<<<<<<< HEAD
        if LooseVersion(version_str) >= LooseVersion("1.8.16") and USE_CUSTOM_JSON_DEFAULT:
=======
        if LooseVersion(version_str) >= LooseVersion("1.8.16") and USE_CUSTOM_JSON_FOR_V2RAYNG:
>>>>>>> 9844a6e1
            conf = generate_subscription(user=user, config_format="v2ray-json", as_base64=False)
            return Response(content=conf, media_type="application/json", headers=response_headers)
        else:
            conf = generate_subscription(user=user, config_format="v2ray", as_base64=True)
            return Response(content=conf, media_type="text/plain", headers=response_headers)

    else:
        conf = generate_subscription(user=user, config_format="v2ray", as_base64=True)
        return Response(content=conf, media_type="text/plain", headers=response_headers)


@app.get("/%s/{token}/info" % XRAY_SUBSCRIPTION_PATH, tags=['Subscription'], response_model=UserResponse)
def user_subscription_info(token: str,
                           db: Session = Depends(get_db)):
    sub = get_subscription_payload(token)
    if not sub:
        return Response(status_code=404)

    dbuser = crud.get_user(db, sub['username'])
    if not dbuser or dbuser.created_at > sub['created_at']:
        return Response(status_code=404)

    elif dbuser.sub_revoked_at and dbuser.sub_revoked_at > sub['created_at']:
        return Response(status_code=404)

    return dbuser


@app.get("/%s/{token}/usage" % XRAY_SUBSCRIPTION_PATH, tags=['Subscription'])
def user_get_usage(token: str,
                   start: str = None,
                   end: str = None,
                   db: Session = Depends(get_db)):

    sub = get_subscription_payload(token)
    if not sub:
        return Response(status_code=204)

    dbuser = crud.get_user(db, sub['username'])
    if not dbuser or dbuser.created_at > sub['created_at']:
        return Response(status_code=204)

    if dbuser.sub_revoked_at and dbuser.sub_revoked_at > sub['created_at']:
        return Response(status_code=204)

    if start is None:
        start_date = datetime.utcfromtimestamp(datetime.utcnow().timestamp() - 30 * 24 * 3600)
    else:
        start_date = datetime.fromisoformat(start)

    if end is None:
        end_date = datetime.utcnow()
    else:
        end_date = datetime.fromisoformat(end)

    usages = crud.get_user_usages(db, dbuser, start_date, end_date)

    return {"usages": usages, "username": dbuser.username}


@app.get("/%s/{token}/{client_type}" % XRAY_SUBSCRIPTION_PATH, tags=['Subscription'])
def user_subscription_with_client_type(
    token: str,
    request: Request,
    client_type: str = Path(..., regex="sing-box|clash-meta|clash|outline|v2ray|v2ray-json"),
    db: Session = Depends(get_db),
):
    """
    Subscription link, v2ray, clash, sing-box, outline and clash-meta supported
    """

    def get_subscription_user_info(user: UserResponse) -> dict:
        return {
            "upload": 0,
            "download": user.used_traffic,
            "total": user.data_limit,
            "expire": user.expire,
        }

    sub = get_subscription_payload(token)
    if not sub:
        return Response(status_code=204)

    dbuser = crud.get_user(db, sub['username'])
    if not dbuser or dbuser.created_at > sub['created_at']:
        return Response(status_code=204)

    if dbuser.sub_revoked_at and dbuser.sub_revoked_at > sub['created_at']:
        return Response(status_code=204)

    user: UserResponse = UserResponse.from_orm(dbuser)

    response_headers = {
        "content-disposition": f'attachment; filename="{user.username}"',
        "profile-web-page-url": str(request.url),
        "support-url": SUB_SUPPORT_URL,
        "profile-title": encode_title(SUB_PROFILE_TITLE),
        "profile-update-interval": SUB_UPDATE_INTERVAL,
        "subscription-userinfo": "; ".join(
            f"{key}={val}"
            for key, val in get_subscription_user_info(user).items()
            if val is not None
        )
    }

    if client_type == "clash-meta":
        conf = generate_subscription(user=user, config_format="clash-meta", as_base64=False)
        return Response(content=conf, media_type="text/yaml", headers=response_headers)

    elif client_type == "sing-box":
        conf = generate_subscription(user=user, config_format="sing-box", as_base64=False)
        return Response(content=conf, media_type="application/json", headers=response_headers)

    elif client_type == "clash":
        conf = generate_subscription(user=user, config_format="clash", as_base64=False)
        return Response(content=conf, media_type="text/yaml", headers=response_headers)

    elif client_type == "v2ray":
        conf = generate_subscription(user=user, config_format="v2ray", as_base64=True)
        return Response(content=conf, media_type="text/plain", headers=response_headers)

    elif client_type == "outline":
        conf = generate_subscription(user=user, config_format="outline", as_base64=False)
        return Response(content=conf, media_type="application/json", headers=response_headers)

    elif client_type == "v2ray-json":
        conf = generate_subscription(user=user, config_format="v2ray-json", as_base64=False)
        return Response(content=conf, media_type="application/json", headers=response_headers)

    else:
        raise HTTPException(status_code=400, detail="Invalid subscription type")<|MERGE_RESOLUTION|>--- conflicted
+++ resolved
@@ -17,12 +17,9 @@
     SUB_UPDATE_INTERVAL,
     SUBSCRIPTION_PAGE_TEMPLATE,
     XRAY_SUBSCRIPTION_PATH,
-<<<<<<< HEAD
-    USE_CUSTOM_JSON_DEFAULT
-=======
+    USE_CUSTOM_JSON_DEFAULT,
     USE_CUSTOM_JSON_FOR_V2RAYN,
     USE_CUSTOM_JSON_FOR_V2RAYNG
->>>>>>> 9844a6e1
 )
 
 
@@ -99,7 +96,8 @@
 
     elif re.match('^v2rayN/(\d+\.\d+)', user_agent):
         version_str = re.match('^v2rayN/(\d+\.\d+)', user_agent).group(1)
-        if LooseVersion(version_str) >= LooseVersion("6.40") and USE_CUSTOM_JSON_FOR_V2RAYN:
+        if LooseVersion(version_str) >= LooseVersion("6.40") and \
+                (USE_CUSTOM_JSON_DEFAULT or USE_CUSTOM_JSON_FOR_V2RAYN):
             conf = generate_subscription(user=user, config_format="v2ray-json", as_base64=False)
             return Response(content=conf, media_type="application/json", headers=response_headers)
         else:
@@ -108,11 +106,8 @@
 
     elif re.match('^v2rayNG/(\d+\.\d+\.\d+)', user_agent):
         version_str = re.match('^v2rayNG/(\d+\.\d+\.\d+)', user_agent).group(1)
-<<<<<<< HEAD
-        if LooseVersion(version_str) >= LooseVersion("1.8.16") and USE_CUSTOM_JSON_DEFAULT:
-=======
-        if LooseVersion(version_str) >= LooseVersion("1.8.16") and USE_CUSTOM_JSON_FOR_V2RAYNG:
->>>>>>> 9844a6e1
+        if LooseVersion(version_str) >= LooseVersion("1.8.16") and \
+                (USE_CUSTOM_JSON_DEFAULT or USE_CUSTOM_JSON_FOR_V2RAYNG):
             conf = generate_subscription(user=user, config_format="v2ray-json", as_base64=False)
             return Response(content=conf, media_type="application/json", headers=response_headers)
         else:
