--- conflicted
+++ resolved
@@ -13,10 +13,7 @@
 from app.db import GetDB, crud
 from app.models.user import (UserCreate, UserModify, UserResponse, UserStatus,
                              UserStatusModify)
-<<<<<<< HEAD
-=======
 from app.models.user_template import UserTemplateResponse
->>>>>>> 66069bce
 from app.telegram import bot
 from app.telegram.utils.custom_filters import (cb_query_equals,
                                                cb_query_startswith)
