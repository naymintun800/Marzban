from app.routers import api_router
import logging
from apscheduler.schedulers.background import BackgroundScheduler
from fastapi import FastAPI, Request, status
from fastapi.encoders import jsonable_encoder
from fastapi.exceptions import RequestValidationError
from fastapi.middleware.cors import CORSMiddleware
from fastapi.responses import JSONResponse, HTMLResponse
from fastapi.routing import APIRoute
from fastapi_responses import custom_openapi

<<<<<<< HEAD
from config import DOCS, XRAY_SUBSCRIPTION_PATH, ALLOWED_ORIGINS
=======
from config import DOCS, XRAY_SUBSCRIPTION_PATH

__version__ = "0.6.1"
>>>>>>> 16a1e498

__version__ = "0.7.0"

app = FastAPI(
    title="MarzbanAPI",
    description="Unified GUI Censorship Resistant Solution Powered by Xray",
    version=__version__,
    docs_url='/docs' if DOCS else None,
    redoc_url='/redoc' if DOCS else None
)

app.openapi = custom_openapi(app)
scheduler = BackgroundScheduler({'apscheduler.job_defaults.max_instances': 20}, timezone='UTC')
logger = logging.getLogger('uvicorn.error')

app.add_middleware(
    CORSMiddleware,
    allow_origins=ALLOWED_ORIGINS,
    allow_credentials=True,
    allow_methods=["*"],
    allow_headers=["*"],
)

from app import dashboard, telegram, routers, jobs  # noqa

app.include_router(api_router)


def use_route_names_as_operation_ids(app: FastAPI) -> None:
    for route in app.routes:
        if isinstance(route, APIRoute):
            route.operation_id = route.name


use_route_names_as_operation_ids(app)


@app.on_event("startup")
def on_startup():
    paths = [f"{r.path}/" for r in app.routes]
    paths.append("/api/")
    if f"/{XRAY_SUBSCRIPTION_PATH}/" in paths:
        raise ValueError(f"you can't use /{XRAY_SUBSCRIPTION_PATH}/ as subscription path it reserved for {app.title}")
    scheduler.start()


@app.on_event("shutdown")
def on_shutdown():
    scheduler.shutdown()


@app.exception_handler(RequestValidationError)
def validation_exception_handler(request: Request, exc: RequestValidationError):
    details = {}
    for error in exc.errors():
        details[error["loc"][-1]] = error.get("msg")
    return JSONResponse(
        status_code=status.HTTP_422_UNPROCESSABLE_ENTITY,
        content=jsonable_encoder({"detail": details}),
    )<|MERGE_RESOLUTION|>--- conflicted
+++ resolved
@@ -9,13 +9,8 @@
 from fastapi.routing import APIRoute
 from fastapi_responses import custom_openapi
 
-<<<<<<< HEAD
 from config import DOCS, XRAY_SUBSCRIPTION_PATH, ALLOWED_ORIGINS
-=======
-from config import DOCS, XRAY_SUBSCRIPTION_PATH
 
-__version__ = "0.6.1"
->>>>>>> 16a1e498
 
 __version__ = "0.7.0"
 
