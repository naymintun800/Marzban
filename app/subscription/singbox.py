--- conflicted
+++ resolved
@@ -35,12 +35,12 @@
         else:
             self.grpc_user_agent_data = []
 
-<<<<<<< HEAD
+
         temp_settings = render_template(SINGBOX_SETTINGS_TEMPLATE)
         self.settings = json.loads(temp_settings)
 
         del temp_user_agent_data, user_agent_data, temp_grpc_user_agent_data, grpc_user_agent_data, temp_settings
-=======
+
     def _remark_validation(self, remark):
         if not remark in self.proxy_remarks:
             return remark
@@ -50,7 +50,6 @@
             if not new in self.proxy_remarks:
                 return new
             c += 1
->>>>>>> 05c9f623
 
     def add_outbound(self, outbound_data):
         self.config["outbounds"].append(outbound_data)
